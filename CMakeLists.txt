<<<<<<< HEAD
﻿cmake_minimum_required(VERSION 3.23)
=======
cmake_minimum_required(VERSION 3.23)
>>>>>>> 14420e97
project(CeLux VERSION 1.0 LANGUAGES CXX)

set(CMAKE_EXPORT_COMPILE_COMMANDS ON)       # for IDEs (e.g. clangd, VSCode)
set(CMAKE_CXX_STANDARD        17)
set(CMAKE_CXX_STANDARD_REQUIRED ON)
set(CMAKE_POSITION_INDEPENDENT_CODE ON)

option(CELUX_ENABLE_CUDA   "Enable CUDA support in CeLux" OFF)
option(CELUX_BUILD_PYTHON "Build Python bindings"     ON)


find_program(CCACHE_PROGRAM ccache)
if(CCACHE_PROGRAM)
  message(STATUS "Using ccache: ${CCACHE_PROGRAM}")
  set(CMAKE_C_COMPILER_LAUNCHER   ${CCACHE_PROGRAM})
  set(CMAKE_CXX_COMPILER_LAUNCHER ${CCACHE_PROGRAM})
  if(CELUX_ENABLE_CUDA)
    set(CMAKE_CUDA_COMPILER_LAUNCHER ${CCACHE_PROGRAM})
  endif()
endif()


# Dependencies

find_package(spdlog CONFIG REQUIRED)
find_package(fmt    CONFIG REQUIRED)
if(NOT TARGET fmt::fmt-header_only AND TARGET fmt::fmt)
  add_library(fmt::fmt-header_only ALIAS fmt::fmt)
endif()

find_package(FFMPEG REQUIRED
  COMPONENTS avcodec avformat avutil swscale swresample
)
set(CEFLUX_FFMPEG_LIBS ${FFMPEG_LIBRARIES})
set(CEFLUX_FFMPEG_INCS ${FFMPEG_INCLUDE_DIRS})

if(CELUX_BUILD_PYTHON)
  find_package(Python3 3.13 REQUIRED COMPONENTS Interpreter Development)
  message(STATUS "Python3: ${Python3_EXECUTABLE}")
  message(STATUS "Python3 includes: ${Python3_INCLUDE_DIRS}")

  # Try the CMake pybind11 port first
  find_package(pybind11 CONFIG)
  if(pybind11_FOUND)
    message(STATUS "pybind11 (CMake): ${pybind11_VERSION}")
    set(CEFLUX_PYBIND11_INCS ${pybind11_INCLUDE_DIRS})
    set(CEFLUX_PYBIND11_LIBS pybind11::module)
  else()
    message(STATUS "pybind11 not found via CMake; falling back to pip headers")
    execute_process(
      COMMAND ${Python3_EXECUTABLE}
              -c "import site; print(site.getsitepackages()[0])"
      OUTPUT_VARIABLE Python3_SITE_PACKAGES
      OUTPUT_STRIP_TRAILING_WHITESPACE
    )
    message(STATUS "Python site-packages: ${Python3_SITE_PACKAGES}")
    set(CEFLUX_PYBIND11_INCS
        "${Python3_SITE_PACKAGES}/Lib/site-packages/pybind11/include"
    )
    set(CEFLUX_PYBIND11_LIBS "")
    if(NOT EXISTS "${CEFLUX_PYBIND11_INCS}/pybind11/pybind11.h")
      message(FATAL_ERROR "pybind11 headers missing; run: pip install pybind11")
    endif()
  endif()

# Point to the torch libs and headers from the installed Python torch package
set(CEFLUX_PYTORCH_LIBDIR "${Python3_SITE_PACKAGES}/Lib/site-packages/torch/lib")
set(CEFLUX_PYTORCH_INCLUDEDIR "${Python3_SITE_PACKAGES}/Lib/site-packages/torch/include")

# The main headers are in "torch/include" and "torch/include/torch/csrc/api/include"
include_directories(
    ${CEFLUX_PYTORCH_INCLUDEDIR}
    ${CEFLUX_PYTORCH_INCLUDEDIR}/torch/csrc/api/include
        ${CEFLUX_PYTORCH_INCLUDEDIR}
)

# Add the lib directory to the linker
link_directories(${CEFLUX_PYTORCH_LIBDIR})

# (Optional: print debug info)
message(STATUS "Using Python site-packages torch headers: ${CEFLUX_PYTORCH_INCLUDEDIR}")
message(STATUS "Using Python site-packages torch libs:    ${CEFLUX_PYTORCH_LIBDIR}")

endif()



file(GLOB_RECURSE CEFLUX_SOURCES
  ${CMAKE_CURRENT_SOURCE_DIR}/src/CeLux/*.cpp
  ${CMAKE_CURRENT_SOURCE_DIR}/src/CeLux/conversion/*.cpp
  ${CMAKE_CURRENT_SOURCE_DIR}/src/CeLux/backends/*.cpp
)

add_library(CeLuxLib STATIC ${CEFLUX_SOURCES})


target_include_directories(CeLuxLib
  PUBLIC
    $<BUILD_INTERFACE:${CMAKE_CURRENT_SOURCE_DIR}/include>
    $<BUILD_INTERFACE:${CMAKE_CURRENT_SOURCE_DIR}/include/CeLux>
    $<BUILD_INTERFACE:${CMAKE_CURRENT_SOURCE_DIR}/include/CeLux/backends>
    $<BUILD_INTERFACE:${CMAKE_CURRENT_SOURCE_DIR}/include/CeLux/python>
    $<BUILD_INTERFACE:${CMAKE_CURRENT_SOURCE_DIR}/include/CeLux/conversion>
    $<BUILD_INTERFACE:${CMAKE_CURRENT_SOURCE_DIR}/include/CeLux/conversion/cpu>
    $<INSTALL_INTERFACE:include>
    ${CEFLUX_FFMPEG_INCS}
    $<$<BOOL:${CELUX_BUILD_PYTHON}>:${Python3_INCLUDE_DIRS}>
)

target_link_libraries(CeLuxLib PUBLIC
  ${CEFLUX_FFMPEG_LIBS}
  spdlog::spdlog_header_only
  fmt::fmt-header_only
  $<$<BOOL:${CELUX_BUILD_PYTHON}>:torch_cpu>
  $<$<BOOL:${CELUX_BUILD_PYTHON}>:c10>
  $<$<BOOL:${CELUX_BUILD_PYTHON}>:torch>
    $<$<BOOL:${CELUX_BUILD_PYTHON}>:torch_python>
)
if(WIN32)
  target_link_libraries(CeLuxLib PUBLIC ws2_32 bcrypt)
endif()


if(CELUX_BUILD_PYTHON)
  add_library(celux MODULE src/CeLux/Python/Bindings.cpp)

  target_include_directories(celux PRIVATE
    ${CEFLUX_PYBIND11_INCS}
    ${Python3_INCLUDE_DIRS}
    ${CMAKE_CURRENT_SOURCE_DIR}/include/CeLux/python
  )


  target_link_libraries(celux PRIVATE
    CeLuxLib
    Python3::Python
    ${CEFLUX_PYBIND11_LIBS}
  $<$<BOOL:${CELUX_BUILD_PYTHON}>:torch_cpu>
  $<$<BOOL:${CELUX_BUILD_PYTHON}>:c10>
  $<$<BOOL:${CELUX_BUILD_PYTHON}>:torch>
      $<$<BOOL:${CELUX_BUILD_PYTHON}>:torch_python>
  )

  set_target_properties(celux PROPERTIES
    PREFIX ""
    SUFFIX ".pyd"
    LIBRARY_OUTPUT_DIRECTORY ${CMAKE_CURRENT_SOURCE_DIR}/celux
    OUTPUT_NAME "celux"
  )
endif()

if(WIN32 AND CELUX_BUILD_PYTHON)
  # Determine vcpkg bin dir (try VCPKG_ROOT, fallback to runner.temp in CI)
  if(DEFINED ENV{VCPKG_ROOT})
    set(VCPKG_BIN "$ENV{VCPKG_ROOT}/installed/x64-windows/bin")
  else()
    set(VCPKG_BIN "${CMAKE_SOURCE_DIR}/vcpkg/installed/x64-windows/bin")
  endif()

  set(CEFLUX_DLL_DIR "${CMAKE_CURRENT_SOURCE_DIR}/celux")

  file(GLOB CEFLUX_DLLS
    "${VCPKG_BIN}/av*.dll"
    "${VCPKG_BIN}/sw*.dll"
    "${VCPKG_BIN}/ffmpeg*.dll"
    "${VCPKG_BIN}/libx264*.dll"
    "${VCPKG_BIN}/fmt.dll"
  )

  foreach(dll ${CEFLUX_DLLS})
    add_custom_command(TARGET celux POST_BUILD
      COMMAND ${CMAKE_COMMAND} -E copy_if_different "${dll}" "${CEFLUX_DLL_DIR}"
      COMMENT "Copying dependency DLL: ${dll} → ${CEFLUX_DLL_DIR}"
    )
  endforeach()
endif()


include(GNUInstallDirs)

install(TARGETS CeLuxLib EXPORT CeLuxTargets
  ARCHIVE DESTINATION ${CMAKE_INSTALL_LIBDIR}
  LIBRARY DESTINATION ${CMAKE_INSTALL_LIBDIR}
  RUNTIME DESTINATION ${CMAKE_INSTALL_BINDIR}
)
install(DIRECTORY include/ DESTINATION ${CMAKE_INSTALL_INCLUDEDIR})
install(EXPORT CeLuxTargets NAMESPACE CeLux::
  FILE CeLuxTargets.cmake
  DESTINATION ${CMAKE_INSTALL_LIBDIR}/cmake/CeLux
)

include(CMakePackageConfigHelpers)
write_basic_package_version_file(
  ${CMAKE_CURRENT_BINARY_DIR}/CeLuxConfigVersion.cmake
  VERSION     ${PROJECT_VERSION}
  COMPATIBILITY SameMajorVersion
)

if(EXISTS "${CMAKE_CURRENT_LIST_DIR}/cmake/CeLuxConfig.cmake.in")
  configure_package_config_file(
    "${CMAKE_CURRENT_LIST_DIR}/cmake/CeLuxConfig.cmake.in"
    "${CMAKE_CURRENT_BINARY_DIR}/CeLuxConfig.cmake"
    INSTALL_DESTINATION ${CMAKE_INSTALL_LIBDIR}/cmake/CeLux
  )
else()
  file(WRITE "${CMAKE_CURRENT_BINARY_DIR}/CeLuxConfig.cmake"
"@PACKAGE_INIT@\ninclude(\"${CMAKE_CURRENT_LIST_DIR}/CeLuxTargets.cmake\")\n")
endif()

install(FILES
  ${CMAKE_CURRENT_BINARY_DIR}/CeLuxConfig.cmake
  ${CMAKE_CURRENT_BINARY_DIR}/CeLuxConfigVersion.cmake
  DESTINATION ${CMAKE_INSTALL_LIBDIR}/cmake/CeLux
<<<<<<< HEAD
)
=======
)


message(STATUS "================ CeLux build summary ================")
message(STATUS "  CUDA support    : ${CELUX_ENABLE_CUDA}")
message(STATUS "  Build Python    : ${CELUX_BUILD_PYTHON}")
if(CELUX_BUILD_PYTHON)
  message(STATUS "  Python exec     : ${Python3_EXECUTABLE}")
  message(STATUS "  pybind11 found  : ${pybind11_FOUND}")
  message(STATUS "  Torch_DIR       : ${Torch_DIR}")
endif()
message(STATUS "  Install prefix  : ${CMAKE_INSTALL_PREFIX}")
message(STATUS "======================================================")
>>>>>>> 14420e97
<|MERGE_RESOLUTION|>--- conflicted
+++ resolved
@@ -1,8 +1,6 @@
-<<<<<<< HEAD
-﻿cmake_minimum_required(VERSION 3.23)
-=======
+
 cmake_minimum_required(VERSION 3.23)
->>>>>>> 14420e97
+
 project(CeLux VERSION 1.0 LANGUAGES CXX)
 
 set(CMAKE_EXPORT_COMPILE_COMMANDS ON)       # for IDEs (e.g. clangd, VSCode)
@@ -216,20 +214,4 @@
   ${CMAKE_CURRENT_BINARY_DIR}/CeLuxConfig.cmake
   ${CMAKE_CURRENT_BINARY_DIR}/CeLuxConfigVersion.cmake
   DESTINATION ${CMAKE_INSTALL_LIBDIR}/cmake/CeLux
-<<<<<<< HEAD
-)
-=======
-)
-
-
-message(STATUS "================ CeLux build summary ================")
-message(STATUS "  CUDA support    : ${CELUX_ENABLE_CUDA}")
-message(STATUS "  Build Python    : ${CELUX_BUILD_PYTHON}")
-if(CELUX_BUILD_PYTHON)
-  message(STATUS "  Python exec     : ${Python3_EXECUTABLE}")
-  message(STATUS "  pybind11 found  : ${pybind11_FOUND}")
-  message(STATUS "  Torch_DIR       : ${Torch_DIR}")
-endif()
-message(STATUS "  Install prefix  : ${CMAKE_INSTALL_PREFIX}")
-message(STATUS "======================================================")
->>>>>>> 14420e97
+

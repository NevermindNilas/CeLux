--- conflicted
+++ resolved
@@ -19,11 +19,7 @@
         double duration;
         int totalFrames;
         AVPixelFormat pixelFormat;
-<<<<<<< HEAD
-        bool audio;
-=======
         bool hasAudio;
->>>>>>> 2cfa5204
     };
 
     // Updated constructor to accept shared_ptr

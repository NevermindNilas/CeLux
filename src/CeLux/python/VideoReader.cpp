--- conflicted
+++ resolved
@@ -487,13 +487,8 @@
     // -- Now check if we exceeded the time range AFTER decoding.
     if (start_time >= 0.0 && end_time > 0.0)
     {
-<<<<<<< HEAD
         // If the current frame's timestamp is >= end_time, skip/stop. end time + 1 frame
         if (current_timestamp > end_time + 1/properties.fps)
-=======
-        // If the current frame's timestamp is >= end_time, skip/stop.
-        if (current_timestamp > end_time)
->>>>>>> b2007d07
         {
             CELUX_DEBUG("Frame timestamp {} > end_time {}, skipping frame.",
                         current_timestamp, end_time);

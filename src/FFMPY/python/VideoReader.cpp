--- conflicted
+++ resolved
@@ -124,15 +124,8 @@
     props["height"] = properties.height;
     props["fps"] = properties.fps;
     props["duration"] = properties.duration;
-<<<<<<< HEAD
-    props["totalFrames"] = properties.totalFrames;
-    props["pixelFormat"] = av_get_pix_fmt_name(properties.pixelFormat);
-    // props["codec"] = properties.codec; - not necessary ig
-    props["audio"] = properties.audio; // returns a bool value
-=======
     props["total_frames"] = properties.totalFrames;
     props["pixel_format"] = av_get_pix_fmt_name(properties.pixelFormat);
->>>>>>> 2cfa5204
     return props;
 }
 

--- conflicted
+++ resolved
@@ -1,50 +1,11 @@
-<<<<<<< HEAD
-from dataclasses import dataclass
-=======
 
->>>>>>> 2cfa5204
 from typing import Any, Optional, List, Dict, Union
 import numpy as np
 import torch
 
-<<<<<<< HEAD
-@dataclass
-class ReaderConfig:
-    as_numpy: bool = (
-        False  # If True, returns frames as NumPy array, else as torch.Tensor
-    )
-    dtype: str = "uint8"
-    to_cpu: bool = False
-    """
-    Config options for the VideoReader class.
-
-    :param as_numpy: If True, returns frames as NumPy array, else as torch.Tensor. Default is False.
-    :type as_numpy: bool
-    :param dtype: The data type of the returned frames. Default is "uint8".
-    :type dtype: str
-    """
-
-    def __post_init__(self):
-        if self.dtype not in ["uint8", "float32", "float16"]:
-            raise ValueError(f"Invalid dtype: {self.dtype}")
-        if self.as_numpy:
-            self.to_cpu = True
-
-class VideoReader:
-    def __init__(self, input_video: str, config: Optional[ReaderConfig] = None):
-        """
-        Initialize the VideoReader object.
-
-        :param input_video: The path to the input video file.
-        :type input_video: str
-        :param config: Configuration options for the VideoReader. If None, default configuration is used.
-        :type config: Optional[ReaderConfig]
-        """
-=======
             
 class VideoReader:
     def __init__(self, input_video : str, as_numpy: bool = False, d_type : str = 'float32') -> None:
->>>>>>> 2cfa5204
         self.input_video = input_video
 
     def readFrame(self) -> Union[torch.Tensor, np.ndarray, None]:

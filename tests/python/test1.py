--- conflicted
+++ resolved
@@ -13,7 +13,6 @@
         framecount = 0
         # Use with context manager
         start = time.time()
-<<<<<<< HEAD
         with ffmpy.VideoReader(
             r"C:\Users\tjerf\source\repos\FrameSmith\Input.mp4",
             as_numpy=False,
@@ -22,12 +21,6 @@
             for frame in reader_cm:
                 cv2.imshow("Frame", frame.cpu().numpy())
                 if cv2.waitKey(1) & 0xFF == ord("q"):
-=======
-        with ffmpy.VideoReader(r"C:\Users\tjerf\source\repos\FrameSmith\Input.mp4", as_numpy=True ,d_type="uint8") as reader_cm:
-            for frame in reader_cm:
-                cv2.imshow("Frame", frame)
-                if cv2.waitKey(1) & 0xFF == ord('q'):
->>>>>>> 2cfa5204
                     break
                 framecount += 1
 
